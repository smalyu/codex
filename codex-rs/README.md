--- conflicted
+++ resolved
@@ -58,17 +58,13 @@
 
 ```
 # macOS
-<<<<<<< HEAD
-codex debug seatbelt [--full-auto] [--log-denials] [COMMAND]...
-=======
-codex sandbox macos [--full-auto] [COMMAND]...
->>>>>>> 7fc01c6e
+codex sandbox macos [--full-auto] [--log-denials] [COMMAND]...
 
 # Linux
 codex sandbox linux [--full-auto] [COMMAND]...
 
 # Legacy aliases
-codex debug seatbelt [--full-auto] [COMMAND]...
+codex debug seatbelt [--full-auto] [--log-denials] [COMMAND]...
 codex debug landlock [--full-auto] [COMMAND]...
 ```
 
