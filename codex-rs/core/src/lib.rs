--- conflicted
+++ resolved
@@ -64,10 +64,7 @@
 pub mod shell;
 pub mod spawn;
 pub mod terminal;
-<<<<<<< HEAD
 mod tool_apply_patch;
-=======
->>>>>>> 33d3ecbc
 mod tools;
 pub mod turn_diff_tracker;
 pub use rollout::ARCHIVED_SESSIONS_SUBDIR;
