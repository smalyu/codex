--- conflicted
+++ resolved
@@ -21,12 +21,6 @@
 (allow file-write-data
   (require-all
     (path "/dev/null")
-    (vnode-type CHARACTER-DEVICE)))
-
-; common device touched by many processes (e.g., libSystem initialization)
-(allow file-write-data
-  (require-all
-    (path "/dev/dtracehelper")
     (vnode-type CHARACTER-DEVICE)))
 
 ; sysctls permitted.
@@ -69,12 +63,7 @@
   (sysctl-name "kern.secure_kernel")
   (sysctl-name "kern.usrstack64")
   (sysctl-name "kern.version")
-  (sysctl-name "kern.bootargs")
   (sysctl-name "sysctl.proc_cputype")
-<<<<<<< HEAD
-  (sysctl-name "security.mac.lockdown_mode_state")
-=======
->>>>>>> 6cd5309d
   (sysctl-name "vm.loadavg")
   (sysctl-name-prefix "hw.perflevel")
   (sysctl-name-prefix "kern.proc.pgrp.")
@@ -87,15 +76,6 @@
   (iokit-registry-entry-class "RootDomainUserClient")
 )
 
-<<<<<<< HEAD
-; Allow a common ioctl used on dtracehelper during many process startups
-(allow file-ioctl
-  (require-all
-    (path "/dev/dtracehelper")
-    (vnode-type CHARACTER-DEVICE)))
-
-=======
->>>>>>> 6cd5309d
 ; needed to look up user info, see https://crbug.com/792228
 (allow mach-lookup
   (global-name "com.apple.system.opendirectoryd.libinfo")
