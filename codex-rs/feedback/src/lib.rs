use std::collections::VecDeque;
use std::fs;
use std::io::Write;
use std::io::{self};
use std::path::PathBuf;
use std::sync::Arc;
use std::sync::Mutex;
use std::time::Duration;

use anyhow::Result;
use anyhow::anyhow;
use codex_protocol::ConversationId;
use tracing_subscriber::fmt::writer::MakeWriter;

const DEFAULT_MAX_BYTES: usize = 4 * 1024 * 1024; // 4 MiB
const SENTRY_DSN: &str =
    "https://ae32ed50620d7a7792c1ce5df38b3e3e@o33249.ingest.us.sentry.io/4510195390611458";
const UPLOAD_TIMEOUT_SECS: u64 = 10;

#[derive(Clone)]
pub struct CodexFeedback {
    inner: Arc<FeedbackInner>,
}

impl Default for CodexFeedback {
    fn default() -> Self {
        Self::new()
    }
}

impl CodexFeedback {
    pub fn new() -> Self {
        Self::with_capacity(DEFAULT_MAX_BYTES)
    }

    pub(crate) fn with_capacity(max_bytes: usize) -> Self {
        Self {
            inner: Arc::new(FeedbackInner::new(max_bytes)),
        }
    }

    pub fn make_writer(&self) -> FeedbackMakeWriter {
        FeedbackMakeWriter {
            inner: self.inner.clone(),
        }
    }

    pub fn snapshot(&self, session_id: Option<ConversationId>) -> CodexLogSnapshot {
        let bytes = {
            let guard = self.inner.ring.lock().expect("mutex poisoned");
            guard.snapshot_bytes()
        };
        CodexLogSnapshot {
            bytes,
            thread_id: session_id
                .map(|id| id.to_string())
                .unwrap_or("no-active-thread-".to_string() + &ConversationId::new().to_string()),
        }
    }
}

struct FeedbackInner {
    ring: Mutex<RingBuffer>,
}

impl FeedbackInner {
    fn new(max_bytes: usize) -> Self {
        Self {
            ring: Mutex::new(RingBuffer::new(max_bytes)),
        }
    }
}

#[derive(Clone)]
pub struct FeedbackMakeWriter {
    inner: Arc<FeedbackInner>,
}

impl<'a> MakeWriter<'a> for FeedbackMakeWriter {
    type Writer = FeedbackWriter;

    fn make_writer(&'a self) -> Self::Writer {
        FeedbackWriter {
            inner: self.inner.clone(),
        }
    }
}

pub struct FeedbackWriter {
    inner: Arc<FeedbackInner>,
}

impl Write for FeedbackWriter {
    fn write(&mut self, buf: &[u8]) -> io::Result<usize> {
        let mut guard = self.inner.ring.lock().map_err(|_| io::ErrorKind::Other)?;
        guard.push_bytes(buf);
        Ok(buf.len())
    }

    fn flush(&mut self) -> io::Result<()> {
        Ok(())
    }
}

struct RingBuffer {
    max: usize,
    buf: VecDeque<u8>,
}

impl RingBuffer {
    fn new(capacity: usize) -> Self {
        Self {
            max: capacity,
            buf: VecDeque::with_capacity(capacity),
        }
    }

    fn len(&self) -> usize {
        self.buf.len()
    }

    fn push_bytes(&mut self, data: &[u8]) {
        if data.is_empty() {
            return;
        }

        // If the incoming chunk is larger than capacity, keep only the trailing bytes.
        if data.len() >= self.max {
            self.buf.clear();
            let start = data.len() - self.max;
            self.buf.extend(data[start..].iter().copied());
            return;
        }

        // Evict from the front if we would exceed capacity.
        let needed = self.len() + data.len();
        if needed > self.max {
            let to_drop = needed - self.max;
            for _ in 0..to_drop {
                let _ = self.buf.pop_front();
            }
        }

        self.buf.extend(data.iter().copied());
    }

    fn snapshot_bytes(&self) -> Vec<u8> {
        self.buf.iter().copied().collect()
    }
}

pub struct CodexLogSnapshot {
    bytes: Vec<u8>,
    pub thread_id: String,
}

impl CodexLogSnapshot {
    pub(crate) fn as_bytes(&self) -> &[u8] {
        &self.bytes
    }

    pub fn save_to_temp_file(&self) -> io::Result<PathBuf> {
        let dir = std::env::temp_dir();
        let filename = format!("codex-feedback-{}.log", self.thread_id);
        let path = dir.join(filename);
        fs::write(&path, self.as_bytes())?;
        Ok(path)
    }

<<<<<<< HEAD
    /// Upload feedback to Sentry with optional attachments.
    pub fn upload_feedback(
=======
    /// Uploads feedback to Sentry with both the in-memory Codex logs and an optional
    /// rollout file attached. Also records metadata such as classification,
    /// reason (free-form note), and CLI version as Sentry tags or message.
    pub fn upload_feedback_with_rollout(
>>>>>>> 71f83838
        &self,
        classification: &str,
        reason: Option<&str>,
        cli_version: &str,
<<<<<<< HEAD
        include_logs: bool,
=======
>>>>>>> 71f83838
        rollout_path: Option<&std::path::Path>,
    ) -> Result<()> {
        use std::collections::BTreeMap;
        use std::fs;
        use std::str::FromStr;
        use std::sync::Arc;

        use sentry::Client;
        use sentry::ClientOptions;
        use sentry::protocol::Attachment;
        use sentry::protocol::Envelope;
        use sentry::protocol::EnvelopeItem;
        use sentry::protocol::Event;
        use sentry::protocol::Level;
        use sentry::transports::DefaultTransportFactory;
        use sentry::types::Dsn;

        // Build Sentry client
        let client = Client::from_config(ClientOptions {
            dsn: Some(Dsn::from_str(SENTRY_DSN).map_err(|e| anyhow!("invalid DSN: {e}"))?),
            transport: Some(Arc::new(DefaultTransportFactory {})),
            ..Default::default()
        });

<<<<<<< HEAD
=======
        // Tags: thread id, classification, cli_version
>>>>>>> 71f83838
        let mut tags = BTreeMap::from([
            (String::from("thread_id"), self.thread_id.to_string()),
            (String::from("classification"), classification.to_string()),
            (String::from("cli_version"), cli_version.to_string()),
        ]);
<<<<<<< HEAD
        if let Some(r) = reason {
            tags.insert(String::from("reason"), r.to_string());
        }

        let level = match classification {
            "bug" | "bad_result" => Level::Error,
            _ => Level::Info,
        };

        let mut envelope = Envelope::new();
=======

        // Reason (freeform) – include entire note as a tag; keep title in message.
        if let Some(r) = reason {
            tags.insert(String::from("reason"), r.to_string());
        }

        // Elevate level for error-like classifications
        let level = match classification {
            "bug" | "bad_result" => Level::Error,
            _ => Level::Info,
        };

        let mut envelope = Envelope::new();
        // Title is the message in Sentry: "[Classification]: Codex session <thread_id>"
>>>>>>> 71f83838
        let title = format!(
            "[{}]: Codex session {}",
            display_classification(classification),
            self.thread_id
        );
        let event = Event {
            level,
            message: Some(title),
            tags,
            ..Default::default()
        };
        envelope.add_item(EnvelopeItem::Event(event));

<<<<<<< HEAD
        if include_logs {
            envelope.add_item(EnvelopeItem::Attachment(Attachment {
                buffer: self.bytes.clone(),
                filename: String::from("codex-logs.log"),
                content_type: Some("text/plain".to_string()),
                ty: None,
            }));
        }

        if let Some((path, data)) = rollout_path.and_then(|p| fs::read(p).ok().map(|d| (p, d))) {
            let fname = path
                .file_name()
                .map(|s| s.to_string_lossy().to_string())
                .unwrap_or_else(|| "rollout.jsonl".to_string());
            let content_type = "text/plain".to_string();
            envelope.add_item(EnvelopeItem::Attachment(Attachment {
                buffer: data,
                filename: fname,
                content_type: Some(content_type),
                ty: None,
            }));
        }
=======
        // Attachment 1: Codex logs snapshot
        envelope.add_item(EnvelopeItem::Attachment(Attachment {
            buffer: self.bytes.clone(),
            filename: String::from("codex-logs.log"),
            content_type: Some("text/plain".to_string()),
            ty: None,
        }));
>>>>>>> 71f83838

        // Attachment 2: rollout file (if provided and readable)
        if let Some((path, data)) = rollout_path.and_then(|p| fs::read(p).ok().map(|d| (p, d))) {
            // Name the file by suffix so users can spot it.
            let fname = path
                .file_name()
                .map(|s| s.to_string_lossy().to_string())
                .unwrap_or_else(|| "rollout.jsonl".to_string());
            envelope.add_item(EnvelopeItem::Attachment(Attachment {
                buffer: data,
                filename: fname,
                content_type: Some("application/jsonl".to_string()),
                ty: None,
            }));
        }

        client.send_envelope(envelope);
        client.flush(Some(Duration::from_secs(UPLOAD_TIMEOUT_SECS)));
        Ok(())
    }

    /// Upload a metadata-only feedback event (no attachments). Includes classification,
    /// optional reason, CLI version and thread ID as tags.
    pub fn upload_feedback_metadata_only(
        &self,
        classification: &str,
        reason: Option<&str>,
        cli_version: &str,
    ) -> Result<()> {
        use std::collections::BTreeMap;
        use std::str::FromStr;
        use std::sync::Arc;

        use sentry::Client;
        use sentry::ClientOptions;
        use sentry::protocol::Envelope;
        use sentry::protocol::EnvelopeItem;
        use sentry::protocol::Event;
        use sentry::protocol::Level;
        use sentry::transports::DefaultTransportFactory;
        use sentry::types::Dsn;

        let client = Client::from_config(ClientOptions {
            dsn: Some(Dsn::from_str(SENTRY_DSN).map_err(|e| anyhow!("invalid DSN: {}", e))?),
            transport: Some(Arc::new(DefaultTransportFactory {})),
            ..Default::default()
        });

        let mut tags = BTreeMap::from([
            (String::from("thread_id"), self.thread_id.to_string()),
            (String::from("classification"), classification.to_string()),
            (String::from("cli_version"), cli_version.to_string()),
        ]);
        if let Some(r) = reason {
            tags.insert(String::from("reason"), r.to_string());
        }

        let level = match classification {
            "bug" | "bad_result" => Level::Error,
            _ => Level::Info,
        };

        let mut envelope = Envelope::new();
        // Title is the message in Sentry: "[Classification]: Codex session <thread_id>"
        let title = format!(
            "[{}]: Codex session {}",
            display_classification(classification),
            self.thread_id
        );
        let event = Event {
            level,
            message: Some(title),
            tags,
            ..Default::default()
        };
        envelope.add_item(EnvelopeItem::Event(event));

        client.send_envelope(envelope);
        client.flush(Some(Duration::from_secs(UPLOAD_TIMEOUT_SECS)));
        Ok(())
    }
}

fn display_classification(classification: &str) -> String {
    match classification {
        "bug" => "Bug".to_string(),
        "bad_result" => "Bad result".to_string(),
        "good_result" => "Good result".to_string(),
        _ => "Other".to_string(),
    }
}

fn display_classification(classification: &str) -> String {
    match classification {
        "bug" => "Bug".to_string(),
        "bad_result" => "Bad result".to_string(),
        "good_result" => "Good result".to_string(),
        _ => "Other".to_string(),
    }
}

#[cfg(test)]
mod tests {
    use super::*;

    #[test]
    fn ring_buffer_drops_front_when_full() {
        let fb = CodexFeedback::with_capacity(8);
        {
            let mut w = fb.make_writer().make_writer();
            w.write_all(b"abcdefgh").unwrap();
            w.write_all(b"ij").unwrap();
        }
        let snap = fb.snapshot(None);
        // Capacity 8: after writing 10 bytes, we should keep the last 8.
        pretty_assertions::assert_eq!(std::str::from_utf8(snap.as_bytes()).unwrap(), "cdefghij");
    }
}<|MERGE_RESOLUTION|>--- conflicted
+++ resolved
@@ -167,23 +167,13 @@
         Ok(path)
     }
 
-<<<<<<< HEAD
     /// Upload feedback to Sentry with optional attachments.
     pub fn upload_feedback(
-=======
-    /// Uploads feedback to Sentry with both the in-memory Codex logs and an optional
-    /// rollout file attached. Also records metadata such as classification,
-    /// reason (free-form note), and CLI version as Sentry tags or message.
-    pub fn upload_feedback_with_rollout(
->>>>>>> 71f83838
         &self,
         classification: &str,
         reason: Option<&str>,
         cli_version: &str,
-<<<<<<< HEAD
         include_logs: bool,
-=======
->>>>>>> 71f83838
         rollout_path: Option<&std::path::Path>,
     ) -> Result<()> {
         use std::collections::BTreeMap;
@@ -208,16 +198,11 @@
             ..Default::default()
         });
 
-<<<<<<< HEAD
-=======
-        // Tags: thread id, classification, cli_version
->>>>>>> 71f83838
         let mut tags = BTreeMap::from([
             (String::from("thread_id"), self.thread_id.to_string()),
             (String::from("classification"), classification.to_string()),
             (String::from("cli_version"), cli_version.to_string()),
         ]);
-<<<<<<< HEAD
         if let Some(r) = reason {
             tags.insert(String::from("reason"), r.to_string());
         }
@@ -228,22 +213,6 @@
         };
 
         let mut envelope = Envelope::new();
-=======
-
-        // Reason (freeform) – include entire note as a tag; keep title in message.
-        if let Some(r) = reason {
-            tags.insert(String::from("reason"), r.to_string());
-        }
-
-        // Elevate level for error-like classifications
-        let level = match classification {
-            "bug" | "bad_result" => Level::Error,
-            _ => Level::Info,
-        };
-
-        let mut envelope = Envelope::new();
-        // Title is the message in Sentry: "[Classification]: Codex session <thread_id>"
->>>>>>> 71f83838
         let title = format!(
             "[{}]: Codex session {}",
             display_classification(classification),
@@ -257,7 +226,6 @@
         };
         envelope.add_item(EnvelopeItem::Event(event));
 
-<<<<<<< HEAD
         if include_logs {
             envelope.add_item(EnvelopeItem::Attachment(Attachment {
                 buffer: self.bytes.clone(),
@@ -280,15 +248,6 @@
                 ty: None,
             }));
         }
-=======
-        // Attachment 1: Codex logs snapshot
-        envelope.add_item(EnvelopeItem::Attachment(Attachment {
-            buffer: self.bytes.clone(),
-            filename: String::from("codex-logs.log"),
-            content_type: Some("text/plain".to_string()),
-            ty: None,
-        }));
->>>>>>> 71f83838
 
         // Attachment 2: rollout file (if provided and readable)
         if let Some((path, data)) = rollout_path.and_then(|p| fs::read(p).ok().map(|d| (p, d))) {
