--- conflicted
+++ resolved
@@ -380,46 +380,26 @@
     state: &str,
     forced_chatgpt_workspace_id: Option<&str>,
 ) -> String {
-<<<<<<< HEAD
-    let query = vec![
-        ("response_type", "code"),
-        ("client_id", client_id),
-        ("redirect_uri", redirect_uri),
+    let mut query = vec![
+        ("response_type".to_owned(), "code".to_owned()),
+        ("client_id".to_owned(), client_id.to_owned()),
+        ("redirect_uri".to_owned(), redirect_uri.to_owned()),
         (
-            "scope",
-            "openid profile email offline_access api.model.audio.request",
+            "scope".to_owned(),
+            "openid profile email offline_access api.model.audio.request".to_owned(),
         ),
-        ("code_challenge", &pkce.code_challenge),
-        ("code_challenge_method", "S256"),
-        ("id_token_add_organizations", "true"),
-        ("codex_cli_simplified_flow", "true"),
-        ("state", state),
-        ("originator", originator().value.as_str()),
-=======
-    let mut query = vec![
-        ("response_type".to_string(), "code".to_string()),
-        ("client_id".to_string(), client_id.to_string()),
-        ("redirect_uri".to_string(), redirect_uri.to_string()),
+        ("code_challenge".to_owned(), pkce.code_challenge.to_string()),
+        ("code_challenge_method".to_owned(), "S256".to_owned()),
+        ("id_token_add_organizations".to_owned(), "true".to_owned()),
+        ("codex_cli_simplified_flow".to_owned(), "true".to_owned()),
+        ("state".to_owned(), state.to_owned()),
         (
-            "scope".to_string(),
-            "openid profile email offline_access".to_string(),
+            "originator".to_owned(),
+            originator().value.as_str().to_owned(),
         ),
-        (
-            "code_challenge".to_string(),
-            pkce.code_challenge.to_string(),
-        ),
-        ("code_challenge_method".to_string(), "S256".to_string()),
-        ("id_token_add_organizations".to_string(), "true".to_string()),
-        ("codex_cli_simplified_flow".to_string(), "true".to_string()),
-        ("state".to_string(), state.to_string()),
-        (
-            "originator".to_string(),
-            originator().value.as_str().to_string(),
-        ),
->>>>>>> da82153a
     ];
     if let Some(workspace_id) = forced_chatgpt_workspace_id {
-        query.push(("allowed_workspace_id".to_string(), workspace_id.to_string()));
+        query.push(("allowed_workspace_id".to_owned(), workspace_id.to_owned()));
     }
     let qs = query
         .into_iter()
