--- conflicted
+++ resolved
@@ -38,11 +38,8 @@
 use crate::clipboard_paste::normalize_pasted_path;
 use crate::clipboard_paste::pasted_image_format;
 use crate::key_hint;
-<<<<<<< HEAD
 use crate::tui::FrameRequester;
-=======
 use crate::ui_consts::LIVE_PREFIX_COLS;
->>>>>>> 5332f6e2
 use codex_file_search::FileMatch;
 use std::cell::RefCell;
 use std::collections::HashMap;
@@ -179,23 +176,16 @@
     }
 
     pub fn cursor_pos(&self, area: Rect) -> Option<(u16, u16)> {
-<<<<<<< HEAD
         // Hide the cursor while recording voice input.
         if self.voice.is_some() {
             return None;
         }
-        let popup_height = match &self.active_popup {
-            ActivePopup::Command(popup) => popup.calculate_required_height(),
-            ActivePopup::File(popup) => popup.calculate_required_height(),
-            ActivePopup::None => 1,
-=======
         let popup_constraint = match &self.active_popup {
             ActivePopup::Command(popup) => {
                 Constraint::Max(popup.calculate_required_height(area.width))
             }
             ActivePopup::File(popup) => Constraint::Max(popup.calculate_required_height()),
             ActivePopup::None => Constraint::Max(FOOTER_HEIGHT_WITH_HINT),
->>>>>>> 5332f6e2
         };
         let [textarea_rect, _] =
             Layout::vertical([Constraint::Min(1), popup_constraint]).areas(area);
@@ -1783,7 +1773,7 @@
             sender,
             false,
             "Ask Codex to do anything".to_string(),
-            false,
+            crate::tui::FrameRequester::test_dummy(),
         );
 
         let area = Rect::new(0, 0, 40, 6);
