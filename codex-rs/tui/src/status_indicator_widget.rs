//! A live status indicator that shows the *latest* log line emitted by the
//! application while the agent is processing a long‑running task.

use std::time::Duration;
use std::time::Instant;

use codex_core::protocol::Op;
use crossterm::event::KeyCode;
use ratatui::buffer::Buffer;
use ratatui::layout::Rect;
use ratatui::style::Stylize;
use ratatui::text::Line;
use ratatui::widgets::WidgetRef;

use crate::app_event::AppEvent;
use crate::app_event_sender::AppEventSender;
use crate::exec_cell::spinner;
use crate::key_hint;
use crate::shimmer::shimmer_spans;
use crate::tui::FrameRequester;

pub(crate) struct StatusIndicatorWidget {
    /// Animated header text (defaults to "Working").
    header: String,
<<<<<<< HEAD
=======
    /// Queued user messages to display under the status line.
    queued_messages: Vec<String>,
    /// Whether to show the interrupt hint (Esc).
    show_interrupt_hint: bool,
>>>>>>> 5ee8a17b

    elapsed_running: Duration,
    last_resume_at: Instant,
    is_paused: bool,
    app_event_tx: AppEventSender,
    frame_requester: FrameRequester,
}

// Format elapsed seconds into a compact human-friendly form used by the status line.
// Examples: 0s, 59s, 1m 00s, 59m 59s, 1h 00m 00s, 2h 03m 09s
pub fn fmt_elapsed_compact(elapsed_secs: u64) -> String {
    if elapsed_secs < 60 {
        return format!("{elapsed_secs}s");
    }
    if elapsed_secs < 3600 {
        let minutes = elapsed_secs / 60;
        let seconds = elapsed_secs % 60;
        return format!("{minutes}m {seconds:02}s");
    }
    let hours = elapsed_secs / 3600;
    let minutes = (elapsed_secs % 3600) / 60;
    let seconds = elapsed_secs % 60;
    format!("{hours}h {minutes:02}m {seconds:02}s")
}

impl StatusIndicatorWidget {
    pub(crate) fn new(app_event_tx: AppEventSender, frame_requester: FrameRequester) -> Self {
        Self {
            header: String::from("Working"),
<<<<<<< HEAD
=======
            queued_messages: Vec::new(),
            show_interrupt_hint: true,
>>>>>>> 5ee8a17b
            elapsed_running: Duration::ZERO,
            last_resume_at: Instant::now(),
            is_paused: false,

            app_event_tx,
            frame_requester,
        }
    }

    pub fn desired_height(&self, _width: u16) -> u16 {
        1
    }

    pub(crate) fn interrupt(&self) {
        self.app_event_tx.send(AppEvent::CodexOp(Op::Interrupt));
    }

    /// Update the animated header label (left of the brackets).
    pub(crate) fn update_header(&mut self, header: String) {
        self.header = header;
    }

    pub(crate) fn set_interrupt_hint_visible(&mut self, visible: bool) {
        self.show_interrupt_hint = visible;
    }

    #[cfg(test)]
    pub(crate) fn header(&self) -> &str {
        &self.header
    }

<<<<<<< HEAD
=======
    #[cfg(test)]
    pub(crate) fn interrupt_hint_visible(&self) -> bool {
        self.show_interrupt_hint
    }

    /// Replace the queued messages displayed beneath the header.
    pub(crate) fn set_queued_messages(&mut self, queued: Vec<String>) {
        self.queued_messages = queued;
        // Ensure a redraw so changes are visible.
        self.frame_requester.schedule_frame();
    }

>>>>>>> 5ee8a17b
    pub(crate) fn pause_timer(&mut self) {
        self.pause_timer_at(Instant::now());
    }

    pub(crate) fn resume_timer(&mut self) {
        self.resume_timer_at(Instant::now());
    }

    pub(crate) fn pause_timer_at(&mut self, now: Instant) {
        if self.is_paused {
            return;
        }
        self.elapsed_running += now.saturating_duration_since(self.last_resume_at);
        self.is_paused = true;
    }

    pub(crate) fn resume_timer_at(&mut self, now: Instant) {
        if !self.is_paused {
            return;
        }
        self.last_resume_at = now;
        self.is_paused = false;
        self.frame_requester.schedule_frame();
    }

    fn elapsed_duration_at(&self, now: Instant) -> Duration {
        let mut elapsed = self.elapsed_running;
        if !self.is_paused {
            elapsed += now.saturating_duration_since(self.last_resume_at);
        }
        elapsed
    }

    fn elapsed_seconds_at(&self, now: Instant) -> u64 {
        self.elapsed_duration_at(now).as_secs()
    }

    pub fn elapsed_seconds(&self) -> u64 {
        self.elapsed_seconds_at(Instant::now())
    }
}

impl WidgetRef for StatusIndicatorWidget {
    fn render_ref(&self, area: Rect, buf: &mut Buffer) {
        if area.is_empty() {
            return;
        }

        // Schedule next animation frame.
        self.frame_requester
            .schedule_frame_in(Duration::from_millis(32));
        let now = Instant::now();
        let elapsed_duration = self.elapsed_duration_at(now);
        let pretty_elapsed = fmt_elapsed_compact(elapsed_duration.as_secs());

        // Plain rendering: no borders or padding so the live cell is visually indistinguishable from terminal scrollback.
        let mut spans = Vec::with_capacity(5);
        spans.push(spinner(Some(self.last_resume_at)));
        spans.push(" ".into());
        spans.extend(shimmer_spans(&self.header));
        spans.push(" ".into());
        if self.show_interrupt_hint {
            spans.extend(vec![
                format!("({pretty_elapsed} • ").dim(),
                key_hint::plain(KeyCode::Esc).into(),
                " to interrupt)".dim(),
            ]);
        } else {
            spans.push(format!("({pretty_elapsed})").dim());
        }

        Line::from(spans).render_ref(area, buf);
    }
}

#[cfg(test)]
mod tests {
    use super::*;
    use crate::app_event::AppEvent;
    use crate::app_event_sender::AppEventSender;
    use ratatui::Terminal;
    use ratatui::backend::TestBackend;
    use std::time::Duration;
    use std::time::Instant;
    use tokio::sync::mpsc::unbounded_channel;

    use pretty_assertions::assert_eq;

    #[test]
    fn fmt_elapsed_compact_formats_seconds_minutes_hours() {
        assert_eq!(fmt_elapsed_compact(0), "0s");
        assert_eq!(fmt_elapsed_compact(1), "1s");
        assert_eq!(fmt_elapsed_compact(59), "59s");
        assert_eq!(fmt_elapsed_compact(60), "1m 00s");
        assert_eq!(fmt_elapsed_compact(61), "1m 01s");
        assert_eq!(fmt_elapsed_compact(3 * 60 + 5), "3m 05s");
        assert_eq!(fmt_elapsed_compact(59 * 60 + 59), "59m 59s");
        assert_eq!(fmt_elapsed_compact(3600), "1h 00m 00s");
        assert_eq!(fmt_elapsed_compact(3600 + 60 + 1), "1h 01m 01s");
        assert_eq!(fmt_elapsed_compact(25 * 3600 + 2 * 60 + 3), "25h 02m 03s");
    }

    #[test]
    fn renders_with_working_header() {
        let (tx_raw, _rx) = unbounded_channel::<AppEvent>();
        let tx = AppEventSender::new(tx_raw);
        let w = StatusIndicatorWidget::new(tx, crate::tui::FrameRequester::test_dummy());

        // Render into a fixed-size test terminal and snapshot the backend.
        let mut terminal = Terminal::new(TestBackend::new(80, 2)).expect("terminal");
        terminal
            .draw(|f| w.render_ref(f.area(), f.buffer_mut()))
            .expect("draw");
        insta::assert_snapshot!(terminal.backend());
    }

    #[test]
    fn renders_truncated() {
        let (tx_raw, _rx) = unbounded_channel::<AppEvent>();
        let tx = AppEventSender::new(tx_raw);
        let w = StatusIndicatorWidget::new(tx, crate::tui::FrameRequester::test_dummy());

        // Render into a fixed-size test terminal and snapshot the backend.
        let mut terminal = Terminal::new(TestBackend::new(20, 2)).expect("terminal");
        terminal
            .draw(|f| w.render_ref(f.area(), f.buffer_mut()))
            .expect("draw");
        insta::assert_snapshot!(terminal.backend());
    }

    #[test]
    fn timer_pauses_when_requested() {
        let (tx_raw, _rx) = unbounded_channel::<AppEvent>();
        let tx = AppEventSender::new(tx_raw);
        let mut widget = StatusIndicatorWidget::new(tx, crate::tui::FrameRequester::test_dummy());

        let baseline = Instant::now();
        widget.last_resume_at = baseline;

        let before_pause = widget.elapsed_seconds_at(baseline + Duration::from_secs(5));
        assert_eq!(before_pause, 5);

        widget.pause_timer_at(baseline + Duration::from_secs(5));
        let paused_elapsed = widget.elapsed_seconds_at(baseline + Duration::from_secs(10));
        assert_eq!(paused_elapsed, before_pause);

        widget.resume_timer_at(baseline + Duration::from_secs(10));
        let after_resume = widget.elapsed_seconds_at(baseline + Duration::from_secs(13));
        assert_eq!(after_resume, before_pause + 3);
    }
}<|MERGE_RESOLUTION|>--- conflicted
+++ resolved
@@ -22,13 +22,7 @@
 pub(crate) struct StatusIndicatorWidget {
     /// Animated header text (defaults to "Working").
     header: String,
-<<<<<<< HEAD
-=======
-    /// Queued user messages to display under the status line.
-    queued_messages: Vec<String>,
-    /// Whether to show the interrupt hint (Esc).
     show_interrupt_hint: bool,
->>>>>>> 5ee8a17b
 
     elapsed_running: Duration,
     last_resume_at: Instant,
@@ -58,11 +52,7 @@
     pub(crate) fn new(app_event_tx: AppEventSender, frame_requester: FrameRequester) -> Self {
         Self {
             header: String::from("Working"),
-<<<<<<< HEAD
-=======
-            queued_messages: Vec::new(),
             show_interrupt_hint: true,
->>>>>>> 5ee8a17b
             elapsed_running: Duration::ZERO,
             last_resume_at: Instant::now(),
             is_paused: false,
@@ -94,21 +84,11 @@
         &self.header
     }
 
-<<<<<<< HEAD
-=======
     #[cfg(test)]
     pub(crate) fn interrupt_hint_visible(&self) -> bool {
         self.show_interrupt_hint
     }
 
-    /// Replace the queued messages displayed beneath the header.
-    pub(crate) fn set_queued_messages(&mut self, queued: Vec<String>) {
-        self.queued_messages = queued;
-        // Ensure a redraw so changes are visible.
-        self.frame_requester.schedule_frame();
-    }
-
->>>>>>> 5ee8a17b
     pub(crate) fn pause_timer(&mut self) {
         self.pause_timer_at(Instant::now());
     }
